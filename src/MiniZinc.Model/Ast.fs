﻿(*

Ast.fs

A (mostly) 1:1 mapping from the MiniZinc EBNF Grammar found here:
https://www.minizinc.org/doc-2.7.4/en/spec.html#full-grammar.  

Some rules have been simplified for ease of use.

*)

namespace MiniZinc

open System
open System.Diagnostics

type Id = string

[<Struct>]
[<DebuggerDisplay("_")>]
type WildCard =
    | WildCard

type Comment =
    string
    
type INamed =
    abstract member Name: string

[<Struct>]
// An identifier or a value of 'T
type IdOr<'T> =
    | Id of id:string
    | Val of value:'T
<<<<<<< HEAD
=======
    
    member this.fold fId fValue =
        match this with
        | Id id -> fId id
        | Val v -> fValue v
    
>>>>>>> 9f663f4c
              
type Inst =
    | Var = 0
    | Par = 1
    
type VarKind =
    | AssignedPar = 0
    | UnassignedPar = 1
    | AssignedVar = 2
    | UnassignedVar = 3
              
type SolveType =
    | Satisfy = 0
    | Minimize = 1
    | Maximize = 2

type NumericUnaryOp =
    | Add = 0
    | Subtract = 1
    
type UnaryOp =
    | Add = 0
    | Subtract = 1
    | Not = 2

type NumericBinaryOp =
    | Add = 0
    | Subtract = 1
    | Multiply = 3
    | Divide = 4
    | Div = 5
    | Mod = 6
    | Exp = 7
    | TildeAdd = 8
    | TildeSubtract = 9
    | TildeMultiply = 10
    | TildeDivide = 11
    | TildeDiv = 12
    
type BinaryOp =
    | Add = 0
    | Subtract = 1
    | Multiply = 3
    | Divide = 4
    | Div = 5
    | Mod = 6
    | Exponent = 7
    | TildeAdd = 8
    | TildeSubtract = 9
    | TildeMultiply = 10
    | TildeDivide = 11
    | TildeDiv = 12
    | Equivalent = 13 
    | Implies = 14
    | ImpliedBy = 15
    | Or = 16
    | Xor = 17  
    | And = 18
    | LessThanEqual = 19 
    | GreaterThanEqual = 20 
    | EqualEqual = 21
    | LessThan =  22
    | GreaterThan = 23
    | Equal = 24
    | NotEqual = 25  
    | TildeEqual = 26 
    | TildeNotEqual = 27  
    | In = 28
    | Subset = 29 
    | Superset = 30
    | Union = 31
    | Diff = 32
    | SymDiff = 33 
    | DotDot = 34
    | Intersect = 35 
    | PlusPlus = 36
    | Default =  37

type Op =     
    | Add = 0
    | Subtract = 1
    | Not = 2
    | Multiply = 3
    | Divide = 4
    | Div = 5
    | Mod = 6
    | Exponent = 7
    | TildeAdd = 8
    | TildeSubtract = 9
    | TildeMultiply = 10
    | TildeDivide = 11
    | TildeDiv = 12
    | Equivalent = 13 
    | Implies = 14
    | ImpliedBy = 15
    | Or = 16
    | Xor = 17  
    | And = 18
    | LessThanEqual = 19 
    | GreaterThanEqual = 20 
    | EqualEqual = 21
    | LessThan =  22
    | GreaterThan = 23
    | Equal = 24
    | NotEqual = 25  
    | TildeEqual = 26 
    | TildeNotEqual = 27  
    | In = 28
    | Subset = 29 
    | Superset = 30
    | Union = 31
    | Diff = 32
    | SymDiff = 33 
    | DotDot = 34
    | Intersect = 35 
    | PlusPlus = 36
    | Default =  37

type [<RequireQualifiedAccess>] Expr =
    | WildCard      of WildCard  
    | Int           of int
    | Float         of float
    | Bool          of bool
    | String        of string
    | Id            of string
    | Op            of Op
    | Bracketed     of Expr
    | Set           of SetLiteral
    | SetComp       of SetCompExpr
    | Array1d       of Array1dExpr
    | Array1dIndex
    | Array2d       of Array2dExpr
    | Array2dIndex
    | ArrayComp     of ArrayCompExpr
    | ArrayCompIndex
    | Tuple         of TupleExpr
    | Record        of RecordExpr
    | UnaryOp       of UnaryOpExpr
    | BinaryOp      of BinaryOpExpr
    | Annotation
    | IfThenElse    of IfThenElseExpr
    | Let           of LetExpr
    | Call          of CallExpr
    | GenCall       of GenCallExpr 
    | Indexed       of IndexExpr 
<<<<<<< HEAD

and UnaryOpExpr =
    IdOr<UnaryOp> * Expr
    
and BinaryOpExpr =
    Expr * IdOr<BinaryOp> * Expr

=======

and UnaryOpExpr =
    IdOr<UnaryOp> * Expr
    
and BinaryOpExpr =
    Expr * IdOr<BinaryOp> * Expr

>>>>>>> 9f663f4c
and IndexExpr =
    | Index of Expr * ArrayAccess list
    
and ArrayAccess =
    | Access of Expr list

and Annotation =
    Expr

and Annotations =
    Annotation list

and GenCallExpr =
    { Operation: IdOr<Op>
    ; From : Generator list 
    ; Yields : Expr }
    
and ArrayCompExpr =
    { Yields : Expr         
    ; From : Generator list }

and SetCompExpr =
    { Yields : Expr         
    ; From : Generator list }

and Generator =
    { Yields : IdOr<WildCard> list
    ; From  : Expr  
    ; Where : Expr option }

and CallExpr =
    { Function: IdOr<Op>
    ; Args: Arguments }

and Array1dExpr =
    | Array1d of Expr list

and Array2dExpr =
<<<<<<< HEAD
    | Array2d of Expr list list
=======
    | Array2d of (Expr list) list
>>>>>>> 9f663f4c

and TupleExpr =
    | TupleExpr of Expr list
    
and RecordExpr =
    | RecordExpr of (Id * Expr) list
    
and SolveMethod =
    | Sat of Annotations
    | Min of Expr * Annotations
    | Max of Expr * Annotations
    
    member this.SolveType =
        match this with
        | Sat _ -> SolveType.Satisfy
        | Min _ -> SolveType.Minimize
        | Max _ -> SolveType.Maximize
        
    member this.Annotations =
        match this with
        | Sat anns
        | Min (_, anns)
        | Max (_, anns) -> anns
        
    static member Satisfy =
        Sat []
        
    static member Minimize(expr) =
        Min (expr, [])
        
    static member Maximize(expr) =
        Max (expr, [])
        

and IfThenElseExpr =
    { If     : Expr
    ; Then   : Expr
    ; ElseIf : (Expr * Expr) list
    ; Else   : Expr}

and NumericExpr =
    | Int         of int
    | Float       of float
    | Id          of Id
    | Op          of Op
    | Bracketed   of NumericExpr
    | Call        of CallExpr
    | IfThenElse  of IfThenElseExpr
    | Let         of LetExpr
    | UnaryOp     of IdOr<NumericUnaryOp> * NumericExpr
    | BinaryOp    of NumericExpr * IdOr<NumericBinaryOp> * NumericExpr
    | ArrayAccess of NumericExpr * ArrayAccess list

and IncludeItem =
    | Include of string

and EnumItem =
    { Name : Id
    ; Annotations : Annotations
    ; Cases : EnumCase list }
    
    interface INamed with
        member this.Name = this.Name
    
and EnumCase =
    | Name of Id
    | Expr of Expr
    
and TypeInst =
    { Type  : Type
      Inst  : Inst
      IsSet : bool
      IsOptional : bool
      IsArray : bool }
    
<<<<<<< HEAD
and ITyped =
    abstract member TypeInst: TypeInst
    
and [<RequireQualifiedAccess>] Type =
=======
and [<RequireQualifiedAccess>] BaseType =
>>>>>>> 9f663f4c
    | Int
    | Bool
    | String
    | Float
    | Id       of Id
    | Variable of Id
    | Tuple    of TupleType
    | Record   of RecordType
    | Literal  of SetLiteral 
    | Range    of Range
    | List     of ListType
    | Array    of ArrayType

 and RecordType =
     | RecordType of (Id * TypeInst) list
     
and TupleType =
    | TupleType of TypeInst list
    
and Range =
    NumericExpr * NumericExpr
    
and ListType =
    | ListType of TypeInst
    
and ArrayType =
    | ArrayType of TypeInst list * TypeInst
    
and SetLiteral =
    | SetLiteral of Expr list
        
and [<RequireQualifiedAccess>] Item =
    | Include    of IncludeItem
    | Enum       of EnumItem
    | Synonym    of SynonymItem
    | Constraint of ConstraintItem
    | Assign     of AssignItem
    | Declare    of DeclareItem
    | Solve      of SolveMethod
    | Predicate  of FunctionItem
    | Function   of FunctionItem
    | Test       of TestItem
    | Output     of OutputItem
    | Annotation of AnnotationItem
    | Comment    of string

and AnnotationItem =
    CallExpr

and ConstraintItem =
<<<<<<< HEAD
    | Constraint of Expr
=======
    { Expr: Expr }
>>>>>>> 9f663f4c
    
and Parameters =
    Parameter list
    
and Parameter =
    Id * TypeInst

and Argument =
    Expr
<<<<<<< HEAD
  
=======
    
>>>>>>> 9f663f4c
and NamedArg =
    Id * Expr

and NamedArgs =
    NamedArg list
    
and Arguments =
    Argument list
<<<<<<< HEAD
=======
        
and PredicateItem =
    { Name: string
    ; Parameters : Parameters
    ; Annotations : Annotations
    ; Body: Expr option }
>>>>>>> 9f663f4c
       
and TestItem =
    { Name: string
    ; Parameters : Parameters
    ; Annotations : Annotations
    ; Body: Expr option }
<<<<<<< HEAD
    
    interface INamed with
        member this.Name = this.Name    

and SynonymItem =
    { Name : string
    ; Annotations : Annotations
    ; TypeInst: TypeInst }
    
    interface INamed with
        member this.Name = this.Name
    
=======

and SynonymItem =
    { Id : string
    ; Annotations : Annotations
    ; TypeInst: TypeInst }

>>>>>>> 9f663f4c
and OutputItem =
    { Expr: Expr }

and OperationItem =
    { Name: string
      Parameters : Parameters
      Annotations : Annotations
      Body: Expr option }
    
and FunctionItem =
    { Name: string
<<<<<<< HEAD
    ; Returns : TypeInst
    ; Annotations : Annotations
    ; Parameters : Parameters
    ; Body: Expr option }
    
    interface INamed with
        member this.Name = this.Name
=======
      Returns : TypeInst
      Parameters : Parameters
      Body: Expr option }
>>>>>>> 9f663f4c
    
and Test =
    unit

and AssignItem =
    NamedArg

and DeclareItem =
    { Name: string
    ; Type: TypeInst
    ; Annotations: Annotations
    ; Expr: Expr option }
<<<<<<< HEAD
    
    interface INamed with
        member this.Name = this.Name
=======
>>>>>>> 9f663f4c

and LetLocal =
    Choice<DeclareItem, ConstraintItem>
    
and LetExpr =
<<<<<<< HEAD
    { Declares : DeclareItem list
    ; Constraints : ConstraintItem list
    ; Body: Expr }
    
and Ast = Item list    
    
    
    
    
    
    
=======
    { Locals: LetItem list
      In: Expr }
    
type Ast =
    { Includes:    IncludeItem list 
    ; Enums:       EnumItem list 
    ; Synonyms:    SynonymItem list 
    ; Constraints: ConstraintItem list 
    ; Assigns:     AssignItem list 
    ; Declares:    DeclareItem list
    ; Solves:      SolveMethod list
    ; Predicates:  PredicateItem list 
    ; Functions:   FunctionItem list 
    ; Tests:       TestItem list 
    ; Outputs:     OutputItem list 
    ; Annotations: AnnotationItem list 
    ; Comments:    string list }
>>>>>>> 9f663f4c
<|MERGE_RESOLUTION|>--- conflicted
+++ resolved
@@ -1,522 +1,440 @@
-﻿(*
-
-Ast.fs
-
-A (mostly) 1:1 mapping from the MiniZinc EBNF Grammar found here:
-https://www.minizinc.org/doc-2.7.4/en/spec.html#full-grammar.  
-
-Some rules have been simplified for ease of use.
-
-*)
-
-namespace MiniZinc
-
-open System
-open System.Diagnostics
-
-type Id = string
-
-[<Struct>]
-[<DebuggerDisplay("_")>]
-type WildCard =
-    | WildCard
-
-type Comment =
-    string
-    
-type INamed =
-    abstract member Name: string
-
-[<Struct>]
-// An identifier or a value of 'T
-type IdOr<'T> =
-    | Id of id:string
-    | Val of value:'T
-<<<<<<< HEAD
-=======
-    
-    member this.fold fId fValue =
-        match this with
-        | Id id -> fId id
-        | Val v -> fValue v
-    
->>>>>>> 9f663f4c
-              
-type Inst =
-    | Var = 0
-    | Par = 1
-    
-type VarKind =
-    | AssignedPar = 0
-    | UnassignedPar = 1
-    | AssignedVar = 2
-    | UnassignedVar = 3
-              
-type SolveType =
-    | Satisfy = 0
-    | Minimize = 1
-    | Maximize = 2
-
-type NumericUnaryOp =
-    | Add = 0
-    | Subtract = 1
-    
-type UnaryOp =
-    | Add = 0
-    | Subtract = 1
-    | Not = 2
-
-type NumericBinaryOp =
-    | Add = 0
-    | Subtract = 1
-    | Multiply = 3
-    | Divide = 4
-    | Div = 5
-    | Mod = 6
-    | Exp = 7
-    | TildeAdd = 8
-    | TildeSubtract = 9
-    | TildeMultiply = 10
-    | TildeDivide = 11
-    | TildeDiv = 12
-    
-type BinaryOp =
-    | Add = 0
-    | Subtract = 1
-    | Multiply = 3
-    | Divide = 4
-    | Div = 5
-    | Mod = 6
-    | Exponent = 7
-    | TildeAdd = 8
-    | TildeSubtract = 9
-    | TildeMultiply = 10
-    | TildeDivide = 11
-    | TildeDiv = 12
-    | Equivalent = 13 
-    | Implies = 14
-    | ImpliedBy = 15
-    | Or = 16
-    | Xor = 17  
-    | And = 18
-    | LessThanEqual = 19 
-    | GreaterThanEqual = 20 
-    | EqualEqual = 21
-    | LessThan =  22
-    | GreaterThan = 23
-    | Equal = 24
-    | NotEqual = 25  
-    | TildeEqual = 26 
-    | TildeNotEqual = 27  
-    | In = 28
-    | Subset = 29 
-    | Superset = 30
-    | Union = 31
-    | Diff = 32
-    | SymDiff = 33 
-    | DotDot = 34
-    | Intersect = 35 
-    | PlusPlus = 36
-    | Default =  37
-
-type Op =     
-    | Add = 0
-    | Subtract = 1
-    | Not = 2
-    | Multiply = 3
-    | Divide = 4
-    | Div = 5
-    | Mod = 6
-    | Exponent = 7
-    | TildeAdd = 8
-    | TildeSubtract = 9
-    | TildeMultiply = 10
-    | TildeDivide = 11
-    | TildeDiv = 12
-    | Equivalent = 13 
-    | Implies = 14
-    | ImpliedBy = 15
-    | Or = 16
-    | Xor = 17  
-    | And = 18
-    | LessThanEqual = 19 
-    | GreaterThanEqual = 20 
-    | EqualEqual = 21
-    | LessThan =  22
-    | GreaterThan = 23
-    | Equal = 24
-    | NotEqual = 25  
-    | TildeEqual = 26 
-    | TildeNotEqual = 27  
-    | In = 28
-    | Subset = 29 
-    | Superset = 30
-    | Union = 31
-    | Diff = 32
-    | SymDiff = 33 
-    | DotDot = 34
-    | Intersect = 35 
-    | PlusPlus = 36
-    | Default =  37
-
-type [<RequireQualifiedAccess>] Expr =
-    | WildCard      of WildCard  
-    | Int           of int
-    | Float         of float
-    | Bool          of bool
-    | String        of string
-    | Id            of string
-    | Op            of Op
-    | Bracketed     of Expr
-    | Set           of SetLiteral
-    | SetComp       of SetCompExpr
-    | Array1d       of Array1dExpr
-    | Array1dIndex
-    | Array2d       of Array2dExpr
-    | Array2dIndex
-    | ArrayComp     of ArrayCompExpr
-    | ArrayCompIndex
-    | Tuple         of TupleExpr
-    | Record        of RecordExpr
-    | UnaryOp       of UnaryOpExpr
-    | BinaryOp      of BinaryOpExpr
-    | Annotation
-    | IfThenElse    of IfThenElseExpr
-    | Let           of LetExpr
-    | Call          of CallExpr
-    | GenCall       of GenCallExpr 
-    | Indexed       of IndexExpr 
-<<<<<<< HEAD
-
-and UnaryOpExpr =
-    IdOr<UnaryOp> * Expr
-    
-and BinaryOpExpr =
-    Expr * IdOr<BinaryOp> * Expr
-
-=======
-
-and UnaryOpExpr =
-    IdOr<UnaryOp> * Expr
-    
-and BinaryOpExpr =
-    Expr * IdOr<BinaryOp> * Expr
-
->>>>>>> 9f663f4c
-and IndexExpr =
-    | Index of Expr * ArrayAccess list
-    
-and ArrayAccess =
-    | Access of Expr list
-
-and Annotation =
-    Expr
-
-and Annotations =
-    Annotation list
-
-and GenCallExpr =
-    { Operation: IdOr<Op>
-    ; From : Generator list 
-    ; Yields : Expr }
-    
-and ArrayCompExpr =
-    { Yields : Expr         
-    ; From : Generator list }
-
-and SetCompExpr =
-    { Yields : Expr         
-    ; From : Generator list }
-
-and Generator =
-    { Yields : IdOr<WildCard> list
-    ; From  : Expr  
-    ; Where : Expr option }
-
-and CallExpr =
-    { Function: IdOr<Op>
-    ; Args: Arguments }
-
-and Array1dExpr =
-    | Array1d of Expr list
-
-and Array2dExpr =
-<<<<<<< HEAD
-    | Array2d of Expr list list
-=======
-    | Array2d of (Expr list) list
->>>>>>> 9f663f4c
-
-and TupleExpr =
-    | TupleExpr of Expr list
-    
-and RecordExpr =
-    | RecordExpr of (Id * Expr) list
-    
-and SolveMethod =
-    | Sat of Annotations
-    | Min of Expr * Annotations
-    | Max of Expr * Annotations
-    
-    member this.SolveType =
-        match this with
-        | Sat _ -> SolveType.Satisfy
-        | Min _ -> SolveType.Minimize
-        | Max _ -> SolveType.Maximize
-        
-    member this.Annotations =
-        match this with
-        | Sat anns
-        | Min (_, anns)
-        | Max (_, anns) -> anns
-        
-    static member Satisfy =
-        Sat []
-        
-    static member Minimize(expr) =
-        Min (expr, [])
-        
-    static member Maximize(expr) =
-        Max (expr, [])
-        
-
-and IfThenElseExpr =
-    { If     : Expr
-    ; Then   : Expr
-    ; ElseIf : (Expr * Expr) list
-    ; Else   : Expr}
-
-and NumericExpr =
-    | Int         of int
-    | Float       of float
-    | Id          of Id
-    | Op          of Op
-    | Bracketed   of NumericExpr
-    | Call        of CallExpr
-    | IfThenElse  of IfThenElseExpr
-    | Let         of LetExpr
-    | UnaryOp     of IdOr<NumericUnaryOp> * NumericExpr
-    | BinaryOp    of NumericExpr * IdOr<NumericBinaryOp> * NumericExpr
-    | ArrayAccess of NumericExpr * ArrayAccess list
-
-and IncludeItem =
-    | Include of string
-
-and EnumItem =
-    { Name : Id
-    ; Annotations : Annotations
-    ; Cases : EnumCase list }
-    
-    interface INamed with
-        member this.Name = this.Name
-    
-and EnumCase =
-    | Name of Id
-    | Expr of Expr
-    
-and TypeInst =
-    { Type  : Type
-      Inst  : Inst
-      IsSet : bool
-      IsOptional : bool
-      IsArray : bool }
-    
-<<<<<<< HEAD
-and ITyped =
-    abstract member TypeInst: TypeInst
-    
-and [<RequireQualifiedAccess>] Type =
-=======
-and [<RequireQualifiedAccess>] BaseType =
->>>>>>> 9f663f4c
-    | Int
-    | Bool
-    | String
-    | Float
-    | Id       of Id
-    | Variable of Id
-    | Tuple    of TupleType
-    | Record   of RecordType
-    | Literal  of SetLiteral 
-    | Range    of Range
-    | List     of ListType
-    | Array    of ArrayType
-
- and RecordType =
-     | RecordType of (Id * TypeInst) list
-     
-and TupleType =
-    | TupleType of TypeInst list
-    
-and Range =
-    NumericExpr * NumericExpr
-    
-and ListType =
-    | ListType of TypeInst
-    
-and ArrayType =
-    | ArrayType of TypeInst list * TypeInst
-    
-and SetLiteral =
-    | SetLiteral of Expr list
-        
-and [<RequireQualifiedAccess>] Item =
-    | Include    of IncludeItem
-    | Enum       of EnumItem
-    | Synonym    of SynonymItem
-    | Constraint of ConstraintItem
-    | Assign     of AssignItem
-    | Declare    of DeclareItem
-    | Solve      of SolveMethod
-    | Predicate  of FunctionItem
-    | Function   of FunctionItem
-    | Test       of TestItem
-    | Output     of OutputItem
-    | Annotation of AnnotationItem
-    | Comment    of string
-
-and AnnotationItem =
-    CallExpr
-
-and ConstraintItem =
-<<<<<<< HEAD
-    | Constraint of Expr
-=======
-    { Expr: Expr }
->>>>>>> 9f663f4c
-    
-and Parameters =
-    Parameter list
-    
-and Parameter =
-    Id * TypeInst
-
-and Argument =
-    Expr
-<<<<<<< HEAD
-  
-=======
-    
->>>>>>> 9f663f4c
-and NamedArg =
-    Id * Expr
-
-and NamedArgs =
-    NamedArg list
-    
-and Arguments =
-    Argument list
-<<<<<<< HEAD
-=======
-        
-and PredicateItem =
-    { Name: string
-    ; Parameters : Parameters
-    ; Annotations : Annotations
-    ; Body: Expr option }
->>>>>>> 9f663f4c
-       
-and TestItem =
-    { Name: string
-    ; Parameters : Parameters
-    ; Annotations : Annotations
-    ; Body: Expr option }
-<<<<<<< HEAD
-    
-    interface INamed with
-        member this.Name = this.Name    
-
-and SynonymItem =
-    { Name : string
-    ; Annotations : Annotations
-    ; TypeInst: TypeInst }
-    
-    interface INamed with
-        member this.Name = this.Name
-    
-=======
-
-and SynonymItem =
-    { Id : string
-    ; Annotations : Annotations
-    ; TypeInst: TypeInst }
-
->>>>>>> 9f663f4c
-and OutputItem =
-    { Expr: Expr }
-
-and OperationItem =
-    { Name: string
-      Parameters : Parameters
-      Annotations : Annotations
-      Body: Expr option }
-    
-and FunctionItem =
-    { Name: string
-<<<<<<< HEAD
-    ; Returns : TypeInst
-    ; Annotations : Annotations
-    ; Parameters : Parameters
-    ; Body: Expr option }
-    
-    interface INamed with
-        member this.Name = this.Name
-=======
-      Returns : TypeInst
-      Parameters : Parameters
-      Body: Expr option }
->>>>>>> 9f663f4c
-    
-and Test =
-    unit
-
-and AssignItem =
-    NamedArg
-
-and DeclareItem =
-    { Name: string
-    ; Type: TypeInst
-    ; Annotations: Annotations
-    ; Expr: Expr option }
-<<<<<<< HEAD
-    
-    interface INamed with
-        member this.Name = this.Name
-=======
->>>>>>> 9f663f4c
-
-and LetLocal =
-    Choice<DeclareItem, ConstraintItem>
-    
-and LetExpr =
-<<<<<<< HEAD
-    { Declares : DeclareItem list
-    ; Constraints : ConstraintItem list
-    ; Body: Expr }
-    
-and Ast = Item list    
-    
-    
-    
-    
-    
-    
-=======
-    { Locals: LetItem list
-      In: Expr }
-    
-type Ast =
-    { Includes:    IncludeItem list 
-    ; Enums:       EnumItem list 
-    ; Synonyms:    SynonymItem list 
-    ; Constraints: ConstraintItem list 
-    ; Assigns:     AssignItem list 
-    ; Declares:    DeclareItem list
-    ; Solves:      SolveMethod list
-    ; Predicates:  PredicateItem list 
-    ; Functions:   FunctionItem list 
-    ; Tests:       TestItem list 
-    ; Outputs:     OutputItem list 
-    ; Annotations: AnnotationItem list 
-    ; Comments:    string list }
->>>>>>> 9f663f4c
+﻿(*
+
+Ast.fs
+
+A (mostly) 1:1 mapping from the MiniZinc EBNF Grammar found here:
+https://www.minizinc.org/doc-2.7.4/en/spec.html#full-grammar.  
+
+Some rules have been simplified for ease of use.
+
+*)
+
+namespace MiniZinc
+
+open System
+open System.Diagnostics
+
+type Id = string
+
+[<Struct>]
+[<DebuggerDisplay("_")>]
+type WildCard =
+    | WildCard
+
+type Comment =
+    string
+    
+type INamed =
+    abstract member Name: string
+
+[<Struct>]
+// An identifier or a value of 'T
+type IdOr<'T> =
+    | Id of id:string
+    | Val of value:'T
+              
+type Inst =
+    | Var = 0
+    | Par = 1
+    
+type VarKind =
+    | AssignedPar = 0
+    | UnassignedPar = 1
+    | AssignedVar = 2
+    | UnassignedVar = 3
+              
+type SolveType =
+    | Satisfy = 0
+    | Minimize = 1
+    | Maximize = 2
+
+type NumericUnaryOp =
+    | Add = 0
+    | Subtract = 1
+    
+type UnaryOp =
+    | Add = 0
+    | Subtract = 1
+    | Not = 2
+
+type NumericBinaryOp =
+    | Add = 0
+    | Subtract = 1
+    | Multiply = 3
+    | Divide = 4
+    | Div = 5
+    | Mod = 6
+    | Exp = 7
+    | TildeAdd = 8
+    | TildeSubtract = 9
+    | TildeMultiply = 10
+    | TildeDivide = 11
+    | TildeDiv = 12
+    
+type BinaryOp =
+    | Add = 0
+    | Subtract = 1
+    | Multiply = 3
+    | Divide = 4
+    | Div = 5
+    | Mod = 6
+    | Exponent = 7
+    | TildeAdd = 8
+    | TildeSubtract = 9
+    | TildeMultiply = 10
+    | TildeDivide = 11
+    | TildeDiv = 12
+    | Equivalent = 13 
+    | Implies = 14
+    | ImpliedBy = 15
+    | Or = 16
+    | Xor = 17  
+    | And = 18
+    | LessThanEqual = 19 
+    | GreaterThanEqual = 20 
+    | EqualEqual = 21
+    | LessThan =  22
+    | GreaterThan = 23
+    | Equal = 24
+    | NotEqual = 25  
+    | TildeEqual = 26 
+    | TildeNotEqual = 27  
+    | In = 28
+    | Subset = 29 
+    | Superset = 30
+    | Union = 31
+    | Diff = 32
+    | SymDiff = 33 
+    | DotDot = 34
+    | Intersect = 35 
+    | PlusPlus = 36
+    | Default =  37
+
+type Op =     
+    | Add = 0
+    | Subtract = 1
+    | Not = 2
+    | Multiply = 3
+    | Divide = 4
+    | Div = 5
+    | Mod = 6
+    | Exponent = 7
+    | TildeAdd = 8
+    | TildeSubtract = 9
+    | TildeMultiply = 10
+    | TildeDivide = 11
+    | TildeDiv = 12
+    | Equivalent = 13 
+    | Implies = 14
+    | ImpliedBy = 15
+    | Or = 16
+    | Xor = 17  
+    | And = 18
+    | LessThanEqual = 19 
+    | GreaterThanEqual = 20 
+    | EqualEqual = 21
+    | LessThan =  22
+    | GreaterThan = 23
+    | Equal = 24
+    | NotEqual = 25  
+    | TildeEqual = 26 
+    | TildeNotEqual = 27  
+    | In = 28
+    | Subset = 29 
+    | Superset = 30
+    | Union = 31
+    | Diff = 32
+    | SymDiff = 33 
+    | DotDot = 34
+    | Intersect = 35 
+    | PlusPlus = 36
+    | Default =  37
+
+type [<RequireQualifiedAccess>] Expr =
+    | WildCard      of WildCard  
+    | Int           of int
+    | Float         of float
+    | Bool          of bool
+    | String        of string
+    | Id            of string
+    | Op            of Op
+    | Bracketed     of Expr
+    | Set           of SetLiteral
+    | SetComp       of SetCompExpr
+    | Array1d       of Array1dExpr
+    | Array1dIndex
+    | Array2d       of Array2dExpr
+    | Array2dIndex
+    | ArrayComp     of ArrayCompExpr
+    | ArrayCompIndex
+    | Tuple         of TupleExpr
+    | Record        of RecordExpr
+    | UnaryOp       of UnaryOpExpr
+    | BinaryOp      of BinaryOpExpr
+    | Annotation
+    | IfThenElse    of IfThenElseExpr
+    | Let           of LetExpr
+    | Call          of CallExpr
+    | GenCall       of GenCallExpr 
+    | Indexed       of IndexExpr 
+
+and UnaryOpExpr =
+    IdOr<UnaryOp> * Expr
+    
+and BinaryOpExpr =
+    Expr * IdOr<BinaryOp> * Expr
+
+and IndexExpr =
+    | Index of Expr * ArrayAccess list
+    
+and ArrayAccess =
+    | Access of Expr list
+
+and Annotation =
+    Expr
+
+and Annotations =
+    Annotation list
+
+and GenCallExpr =
+    { Operation: IdOr<Op>
+    ; From : Generator list 
+    ; Yields : Expr }
+    
+and ArrayCompExpr =
+    { Yields : Expr         
+    ; From : Generator list }
+
+and SetCompExpr =
+    { Yields : Expr         
+    ; From : Generator list }
+
+and Generator =
+    { Yields : IdOr<WildCard> list
+    ; From  : Expr  
+    ; Where : Expr option }
+
+and CallExpr =
+    { Function: IdOr<Op>
+    ; Args: Arguments }
+
+and Array1dExpr =
+    | Array1d of Expr list
+
+and Array2dExpr =
+    | Array2d of Expr list list
+
+and TupleExpr =
+    | TupleExpr of Expr list
+    
+and RecordExpr =
+    | RecordExpr of (Id * Expr) list
+    
+and SolveMethod =
+    | Sat of Annotations
+    | Min of Expr * Annotations
+    | Max of Expr * Annotations
+    
+    member this.SolveType =
+        match this with
+        | Sat _ -> SolveType.Satisfy
+        | Min _ -> SolveType.Minimize
+        | Max _ -> SolveType.Maximize
+        
+    member this.Annotations =
+        match this with
+        | Sat anns
+        | Min (_, anns)
+        | Max (_, anns) -> anns
+        
+    static member Satisfy =
+        Sat []
+        
+    static member Minimize(expr) =
+        Min (expr, [])
+        
+    static member Maximize(expr) =
+        Max (expr, [])
+        
+
+and IfThenElseExpr =
+    { If     : Expr
+    ; Then   : Expr
+    ; ElseIf : (Expr * Expr) list
+    ; Else   : Expr}
+
+and NumericExpr =
+    | Int         of int
+    | Float       of float
+    | Id          of Id
+    | Op          of Op
+    | Bracketed   of NumericExpr
+    | Call        of CallExpr
+    | IfThenElse  of IfThenElseExpr
+    | Let         of LetExpr
+    | UnaryOp     of IdOr<NumericUnaryOp> * NumericExpr
+    | BinaryOp    of NumericExpr * IdOr<NumericBinaryOp> * NumericExpr
+    | ArrayAccess of NumericExpr * ArrayAccess list
+
+and IncludeItem =
+    | Include of string
+
+and EnumItem =
+    { Name : Id
+    ; Annotations : Annotations
+    ; Cases : EnumCase list }
+    
+    interface INamed with
+        member this.Name = this.Name
+    
+and EnumCase =
+    | Name of Id
+    | Expr of Expr
+    
+and TypeInst =
+    { Type  : Type
+      Inst  : Inst
+      IsSet : bool
+      IsOptional : bool
+      IsArray : bool }
+    
+and ITyped =
+    abstract member TypeInst: TypeInst
+    
+and [<RequireQualifiedAccess>] Type =
+    | Int
+    | Bool
+    | String
+    | Float
+    | Id       of Id
+    | Variable of Id
+    | Tuple    of TupleType
+    | Record   of RecordType
+    | Literal  of SetLiteral 
+    | Range    of Range
+    | List     of ListType
+    | Array    of ArrayType
+
+ and RecordType =
+     | RecordType of (Id * TypeInst) list
+     
+and TupleType =
+    | TupleType of TypeInst list
+    
+and Range =
+    NumericExpr * NumericExpr
+    
+and ListType =
+    | ListType of TypeInst
+    
+and ArrayType =
+    | ArrayType of TypeInst list * TypeInst
+    
+and SetLiteral =
+    | SetLiteral of Expr list
+        
+and [<RequireQualifiedAccess>] Item =
+    | Include    of IncludeItem
+    | Enum       of EnumItem
+    | Synonym    of SynonymItem
+    | Constraint of ConstraintItem
+    | Assign     of AssignItem
+    | Declare    of DeclareItem
+    | Solve      of SolveMethod
+    | Predicate  of FunctionItem
+    | Function   of FunctionItem
+    | Test       of TestItem
+    | Output     of OutputItem
+    | Annotation of AnnotationItem
+    | Comment    of string
+
+and AnnotationItem =
+    CallExpr
+
+and ConstraintItem =
+    | Constraint of Expr
+    
+and Parameters =
+    Parameter list
+    
+and Parameter =
+    Id * TypeInst
+
+and Argument =
+    Expr
+  
+and NamedArg =
+    Id * Expr
+
+and NamedArgs =
+    NamedArg list
+    
+and Arguments =
+    Argument list
+       
+and TestItem =
+    { Name: string
+    ; Parameters : Parameters
+    ; Annotations : Annotations
+    ; Body: Expr option }
+    
+    interface INamed with
+        member this.Name = this.Name    
+
+and SynonymItem =
+    { Name : string
+    ; Annotations : Annotations
+    ; TypeInst: TypeInst }
+    
+    interface INamed with
+        member this.Name = this.Name
+    
+and OutputItem =
+    { Expr: Expr }
+
+and OperationItem =
+    { Name: string
+      Parameters : Parameters
+      Annotations : Annotations
+      Body: Expr option }
+    
+and FunctionItem =
+    { Name: string
+    ; Returns : TypeInst
+    ; Annotations : Annotations
+    ; Parameters : Parameters
+    ; Body: Expr option }
+    
+    interface INamed with
+        member this.Name = this.Name
+    
+and Test =
+    unit
+
+and AssignItem =
+    NamedArg
+
+and DeclareItem =
+    { Name: string
+    ; Type: TypeInst
+    ; Annotations: Annotations
+    ; Expr: Expr option }
+    
+    interface INamed with
+        member this.Name = this.Name
+
+and LetLocal =
+    Choice<DeclareItem, ConstraintItem>
+    
+and LetExpr =
+    { Declares : DeclareItem list
+    ; Constraints : ConstraintItem list
+    ; Body: Expr }
+    
+and Ast = Item list    
+    
+    
+    
+    
+    
+    