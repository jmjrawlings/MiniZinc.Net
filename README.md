# MiniZinc.Net

Create, parse and solve [MiniZinc](https://www.minizinc.org/) constraint models from C# and F#.

> *USERS BEWARE*
> 
> This is pre-release software.
> 
> I'm only making it public at this point because I'm quite happy with the parser and I'm sure others can benefit from it.
> 
<<<<<<< HEAD
> This is still very much a work in progress.  I'm only making it public at this point because the parser is pretty good and I'm
> sure others can benefit from it.
> 
> This is written in F# but the goal is to have
> an idiomatic C# API also

=======
>>>>>>> 14de665c

## Immediate Goals

- Parse models
  - From model string
  - From `.mzn` file
  - Full AST as per the [Specification](https://www.minizinc.org/doc-2.7.3/en/spec.html#full-grammar)

- Solve models
  - All async iterators
  - Stream from stdout, stderr
  - Handle timeout / user cancellation

## Wishlist

- Create models
  - Come up with a nice DSL
  - Computational Expressions?

- Augment models
  - Parse then edit?

- Compile time execution

  - C#
    - Use a [Source Generator](https://learn.microsoft.com/en-us/dotnet/csharp/roslyn-sdk/source-generators-overview) 
      - Have models in separate file and a first class interface to them through C#? that would be great
  - F#
    - Use a [Type Provider](https://learn.microsoft.com/en-us/dotnet/fsharp/tutorials/type-providers/)? 
      - They are pretty clunky honestly and not fun to build

- Comprehensive examples and walkthroughs
 
## Quickstart

- Download [.NET6 SDK](https://dotnet.microsoft.com/en-us/download/dotnet/6.0)
- Clone the repo
- `dotnet tool restore`
- `dotnet test`


## Motivation

- Give back to the MiniZinc community
- Share what I've learned from solving problems in industry
- Promote MiniZinc and constraint solving  
- Make modelling and solving CP problems a joyful experience
- Get this library to a level I would use professionally in production


## References

- [MiniZinc Installation](https://www.minizinc.org/doc-2.7.4/en/installation.html)
- [MiniZinc Tutorial](https://www.minizinc.org/doc-2.7.4/en/part_2_tutorial.html)
- [MiniZinc User Manual](https://www.minizinc.org/doc-2.7.4/en/part_3_user_manual.html)
- [MiniZinc Reference](https://www.minizinc.org/doc-2.7.4/en/part_4_reference.html)
- [Basic Modelling Course 1](https://www.coursera.org/learn/basic-modeling)
- [Advanced Modelling Course 2](https://www.coursera.org/learn/advanced-modeling)
- [libminizinc repository](https://github.com/MiniZinc/libminizinc)<|MERGE_RESOLUTION|>--- conflicted
+++ resolved
@@ -8,15 +8,8 @@
 > 
 > I'm only making it public at this point because I'm quite happy with the parser and I'm sure others can benefit from it.
 > 
-<<<<<<< HEAD
-> This is still very much a work in progress.  I'm only making it public at this point because the parser is pretty good and I'm
-> sure others can benefit from it.
-> 
-> This is written in F# but the goal is to have
-> an idiomatic C# API also
+> This is written in F# but the goal is to have an idiomatic C# API also
 
-=======
->>>>>>> 14de665c
 
 ## Immediate Goals
 
